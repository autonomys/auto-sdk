--- conflicted
+++ resolved
@@ -407,10 +407,4 @@
     console.error('Error updating changelog:', error)
     process.exit(1)
   }
-<<<<<<< HEAD
-}
-
-// Don't immediately call updateChangelog() here anymore since we call it after importing Octokit
-=======
-}
->>>>>>> d0b48918
+}