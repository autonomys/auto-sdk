{
  "name": "@autonomys/auto-sdk",
  "version": "0.1.0",
  "private": true,
  "license": "MIT",
  "workspaces": [
    "packages/*"
  ],
  "scripts": {
<<<<<<< HEAD
    "build": "yarn workspaces run build",
    "clean": "rm -rf dist",
    "test": "yarn workspaces run test"
=======
    "build": "yarn workspaces foreach --all run build",
    "test": "yarn workspaces foreach --all run test"
>>>>>>> 5207b226
  },
  "devDependencies": {
    "eslint": "^8.57.0",
    "prettier": "^3.2.5",
    "typescript": "^5.4.5"
  },
  "packageManager": "yarn@4.2.2"
}<|MERGE_RESOLUTION|>--- conflicted
+++ resolved
@@ -7,14 +7,8 @@
     "packages/*"
   ],
   "scripts": {
-<<<<<<< HEAD
-    "build": "yarn workspaces run build",
-    "clean": "rm -rf dist",
-    "test": "yarn workspaces run test"
-=======
     "build": "yarn workspaces foreach --all run build",
     "test": "yarn workspaces foreach --all run test"
->>>>>>> 5207b226
   },
   "devDependencies": {
     "eslint": "^8.57.0",
