--- conflicted
+++ resolved
@@ -25,12 +25,8 @@
     "README.md"
   ],
   "dependencies": {
-<<<<<<< HEAD
-    "@autonomys/auto-consensus": "^1.2.1",
-    "@autonomys/auto-utils": "^1.2.1"
-=======
+    "@autonomys/auto-consensus": "^1.2.3",
     "@autonomys/auto-utils": "^1.2.3"
->>>>>>> ac209eca
   },
   "devDependencies": {
     "@types/jest": "^29.5.12",
