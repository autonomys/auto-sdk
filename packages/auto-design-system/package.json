{
  "name": "@autonomys/auto-design-system",
  "packageManager": "yarn@4.7.0",
  "version": "1.4.31",
  "license": "MIT",
  "description": "Autonomys Design System",
  "type": "module",
  "main": "dist/index.js",
  "module": "dist/index.esm.js",
  "types": "dist/index.d.ts",
  "style": "dist/styles.css",
  "files": [
    "dist",
    "README.md"
  ],
  "repository": {
    "type": "git",
    "url": "https://github.com/autonomys/auto-sdk"
  },
  "author": {
    "name": "Autonomys",
    "url": "https://www.autonomys.xyz"
  },
  "bugs": {
    "url": "https://github.com/autonomys/auto-sdk/issues"
  },
  "scripts": {
    "build": "rollup -c && postcss src/styles.css -o dist/styles.css",
    "prebuild": "rm -rf dist",
    "dev": "concurrently \"npm run build -- --watch\" \"postcss src/styles.css -o dist/styles.css --watch\"",
    "tsc": "tsc",
    "storybook": "storybook dev -p 6006",
    "build-storybook": "storybook build",
    "shadcn": "npx shadcn-ui@latest add"
  },
  "dependencies": {
<<<<<<< HEAD
    "@autonomys/design-tokens": "1.4.30",
    "@floating-ui/react": "^0.27.8",
    "@headlessui/react": "^2.2.3",
    "@heroicons/react": "^2.2.0",
    "@polkadot/react-identicon": "^3.13.1",
    "@radix-ui/react-accordion": "^1.2.10",
    "@radix-ui/react-dialog": "^1.1.13",
    "@radix-ui/react-icons": "^1.3.2",
    "@radix-ui/react-select": "^2.2.4",
    "@radix-ui/react-slot": "^1.0.2",
    "class-variance-authority": "^0.7.0",
    "clsx": "^2.1.0",
    "lucide-react": "^0.510.0",
    "next": "^15.3.2",
    "react-icons": "^5.5.0",
    "react-is": "^19.1.0",
    "tailwind-merge": "^2.2.1"
=======
    "@autonomys/design-tokens": "^1.4.31"
>>>>>>> 5a7228f8
  },
  "devDependencies": {
    "@babel/core": "^7.27.1",
    "@babel/preset-env": "^7.27.2",
    "@babel/preset-react": "^7.27.1",
    "@babel/preset-typescript": "^7.27.1",
    "@rollup/plugin-commonjs": "^25.0.4",
    "@rollup/plugin-node-resolve": "^15.2.1",
    "@rollup/plugin-typescript": "^11.1.5",
    "@storybook/addon-a11y": "^7.6.10",
    "@storybook/addon-essentials": "^7.6.10",
    "@storybook/addon-interactions": "^7.6.10",
    "@storybook/addon-links": "^7.6.10",
    "@storybook/blocks": "^7.6.10",
    "@storybook/react": "^7.6.10",
    "@storybook/react-webpack5": "^7.6.10",
    "@storybook/testing-library": "^0.2.2",
    "@types/babel__core": "^7",
    "@types/babel__preset-env": "^7",
    "@types/react": "^18.2.0",
    "@types/react-dom": "^18.2.0",
    "@types/react-is": "^19",
    "autoprefixer": "^10.4.16",
    "babel-loader": "^10.0.0",
    "concurrently": "^8.2.0",
    "postcss": "^8.4.31",
    "postcss-cli": "^10.1.0",
    "postcss-loader": "^8.1.1",
    "react": "18.2.0",
    "react-dom": "18.2.0",
    "rollup": "^4.1.4",
    "rollup-plugin-peer-deps-external": "^2.2.4",
    "storybook": "^7.6.10",
    "tailwindcss": "^3.3.5",
    "tailwindcss-animate": "^1.0.7",
    "typescript": "^5.3.3",
    "webpack": "^5.99.8"
  },
  "peerDependencies": {
    "react": "^18.2.0",
    "react-dom": "^18.2.0"
  },
  "gitHead": "ef4c21d683cad697f7015e52becd399a8ca2ed84"
}<|MERGE_RESOLUTION|>--- conflicted
+++ resolved
@@ -34,8 +34,7 @@
     "shadcn": "npx shadcn-ui@latest add"
   },
   "dependencies": {
-<<<<<<< HEAD
-    "@autonomys/design-tokens": "1.4.30",
+    "@autonomys/design-tokens": "1.4.31",
     "@floating-ui/react": "^0.27.8",
     "@headlessui/react": "^2.2.3",
     "@heroicons/react": "^2.2.0",
@@ -52,9 +51,6 @@
     "react-icons": "^5.5.0",
     "react-is": "^19.1.0",
     "tailwind-merge": "^2.2.1"
-=======
-    "@autonomys/design-tokens": "^1.4.31"
->>>>>>> 5a7228f8
   },
   "devDependencies": {
     "@babel/core": "^7.27.1",
