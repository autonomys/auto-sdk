{
  "name": "@autonomys/auto-mcp-servers",
  "packageManager": "yarn@4.7.0",
  "version": "1.4.20",
  "description": "Autonomys Network MCP servers",
  "repository": {
    "type": "git",
    "url": "https://github.com/autonomys/auto-sdk"
  },
  "author": {
    "name": "Autonomys",
    "url": "https://www.autonomys.xyz"
  },
  "bugs": {
    "url": "https://github.com/autonomys/auto-sdk/issues"
  },
  "license": "MIT",
  "type": "module",
  "main": "dist/index.js",
  "bin": {
    "auto-drive-server": "./dist/bin/auto-drive.js",
    "auto-experiences-server": "./dist/bin/auto-experiences.js",
    "auto-mcp-servers": "./dist/bin/main.js"
  },
  "scripts": {
    "build": "tsc",
    "prepublishOnly": "npm run build"
  },
  "keywords": [
    "mcp",
    "server"
  ],
  "dependencies": {
<<<<<<< HEAD
    "@autonomys/auto-drive": "^1.4.20",
=======
    "@autonomys/auto-agents": "^1.4.18",
    "@autonomys/auto-drive": "^1.4.18",
>>>>>>> 9874a24a
    "@modelcontextprotocol/sdk": "^1.9.0",
    "zod": "^3.24.2"
  },
  "devDependencies": {
    "@types/node": "22.14.0",
    "ts-node": "^10.9.1",
    "typescript": "^5.8.3"
  }
}<|MERGE_RESOLUTION|>--- conflicted
+++ resolved
@@ -31,12 +31,8 @@
     "server"
   ],
   "dependencies": {
-<<<<<<< HEAD
-    "@autonomys/auto-drive": "^1.4.20",
-=======
     "@autonomys/auto-agents": "^1.4.18",
     "@autonomys/auto-drive": "^1.4.18",
->>>>>>> 9874a24a
     "@modelcontextprotocol/sdk": "^1.9.0",
     "zod": "^3.24.2"
   },
