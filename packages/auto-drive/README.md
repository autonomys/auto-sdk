--- conflicted
+++ resolved
@@ -1,10 +1,6 @@
-<<<<<<< HEAD
-# Auto-Drive
-=======
 # Autonomys Auto Drive SDK
 
 ![Autonomys Banner](https://github.com/autonomys/auto-sdk/blob/main/.github/images/autonomys-banner.webp)
->>>>>>> fd4b400a
 
 [![Latest Github release](https://img.shields.io/github/v/tag/autonomys/auto-sdk.svg)](https://github.com/autonomys/auto-sdk/tags)
 [![Build status of the main branch on Linux/OSX](https://img.shields.io/github/actions/workflow/status/autonomys/auto-sdk/build.yaml?branch=main&label=Linux%2FOSX%20build)](https://github.com/autonomys/auto-sdk/actions/workflows/build.yaml)
@@ -191,31 +187,20 @@
 
 const api = createAutoDriveApi({ apiKey: 'your-api-key' }) // Initialize your API instance with API key
 
-const downloadFile = async (cid) => {
-  try {
+try {
+    const cid = ".."
     const stream = await downloadObject(api, { cid })
-    // Handle the stream (e.g., save it to a file or process it)
+    let file = Buffer.alloc(0);
+    for await (const chunk of stream) {
+      file = Buffer.concat([file, chunk])
+    }
     console.log('File downloaded successfully:', stream)
-  } catch (error) {
+} catch (error) {
     console.error('Error downloading file:', error)
-  }
-}
-
-// Example usage
-downloadFile('your-cid-here')
-
-const api = createAutoDriveApi({ apiKey: 'your-api-key' }) // Initialize your API instance with API key
-
-getRoots(api)
-  .then((roots) => {
-    console.log('Root directories:', roots)
-  })
-  .catch((error) => {
-    console.error('Error retrieving root directories:', error)
-  })
-```
-
-<<<<<<< HEAD
+}
+
+```
+
 ### Example Usage of getRoots
 
 Here is an example of how to use the `getRoots` method to retrieve the root directories:
@@ -236,7 +221,7 @@
   console.error('Error downloading file:', error)
 }
 ```
-=======
+
 ## License
 
 This project is licensed under the MIT License. See the [LICENSE](LICENSE) file for details.
@@ -251,5 +236,4 @@
 
 - **GitHub Issues**: [GitHub Issues Page](https://github.com/autonomys/auto-sdk/issues)
 
-We appreciate your feedback and contributions!
->>>>>>> fd4b400a
+We appreciate your feedback and contributions!