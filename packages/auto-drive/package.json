{
  "name": "@autonomys/auto-drive",
  "packageManager": "yarn@4.2.2",
  "version": "1.0.12",
  "license": "MIT",
  "type": "module",
<<<<<<< HEAD
  "version": "1.0.12",
=======
  "main": "dist/index.js",
  "repository": {
    "type": "git",
    "url": "https://github.com/autonomys/auto-sdk"
  },
>>>>>>> 2e8fe179
  "author": {
    "name": "Autonomys",
    "url": "https://www.autonomys.xyz"
  },
  "bugs": {
    "url": "https://github.com/autonomys/auto-sdk/issues"
  },
  "engines": {
    "node": ">=20.8.0"
  },
  "scripts": {
    "build": "rollup -c"
  },
  "exports": {
    ".": {
      "browser": "./dist/browser.js",
      "node": "./dist/node.js",
      "types": "./dist/index.d.ts"
    }
  },
  "devDependencies": {
    "@prerenderer/rollup-plugin": "^0.3.12",
    "@rollup/plugin-commonjs": "^28.0.1",
    "@rollup/plugin-json": "^6.1.0",
    "@rollup/plugin-node-resolve": "^15.3.0",
    "@rollup/plugin-typescript": "^12.1.1",
    "@types/mime-types": "^2",
    "rollup": "^4.28.0",
    "rollup-plugin-jscc": "^2.0.0",
    "rollup-plugin-terser": "^7.0.2",
    "tslib": "^2.8.1",
    "typescript": "^5.6.3"
  },
  "dependencies": {
    "@autonomys/auto-dag-data": "^1.0.12",
    "jszip": "^3.10.1",
    "mime-types": "^2.1.35",
    "process": "^0.11.10",
    "rxjs": "^7.8.1",
    "stream": "^0.0.3",
    "zod": "^3.23.8"
  },
  "gitHead": "aead187672e1a487b54d0f6b973b6a546e2f7e99"
}<|MERGE_RESOLUTION|>--- conflicted
+++ resolved
@@ -4,15 +4,10 @@
   "version": "1.0.12",
   "license": "MIT",
   "type": "module",
-<<<<<<< HEAD
-  "version": "1.0.12",
-=======
-  "main": "dist/index.js",
   "repository": {
-    "type": "git",
-    "url": "https://github.com/autonomys/auto-sdk"
+      "type": "git",
+      "url": "https://github.com/autonomys/auto-sdk"
   },
->>>>>>> 2e8fe179
   "author": {
     "name": "Autonomys",
     "url": "https://www.autonomys.xyz"
