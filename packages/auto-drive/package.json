{
  "name": "@autonomys/auto-drive",
  "packageManager": "yarn@4.2.2",
<<<<<<< HEAD
=======
  "type": "module",
>>>>>>> e4f93160
  "version": "1.0.12",
  "license": "MIT",
  "main": "dist/index.js",
  "repository": {
    "type": "git",
    "url": "https://github.com/autonomys/auto-sdk"
  },
  "author": {
    "name": "Autonomys",
    "url": "https://www.autonomys.xyz"
  },
  "bugs": {
    "url": "https://github.com/autonomys/auto-sdk/issues"
  },
  "engines": {
    "node": ">=20.8.0"
  },
  "scripts": {
    "build": "rollup -c"
  },
  "exports": {
    ".": {
      "browser": "./dist/browser.js",
      "node": "./dist/node.js",
      "types": "./dist/index.d.ts"
    }
  },
  "devDependencies": {
    "@prerenderer/rollup-plugin": "^0.3.12",
    "@rollup/plugin-commonjs": "^28.0.1",
    "@rollup/plugin-json": "^6.1.0",
    "@rollup/plugin-node-resolve": "^15.3.0",
    "@rollup/plugin-typescript": "^12.1.1",
    "@types/mime-types": "^2",
    "rollup": "^4.28.0",
    "rollup-plugin-jscc": "^2.0.0",
    "rollup-plugin-terser": "^7.0.2",
    "tslib": "^2.8.1",
    "typescript": "^5.6.3"
  },
  "dependencies": {
    "@autonomys/auto-dag-data": "^1.0.12",
    "jszip": "^3.10.1",
    "mime-types": "^2.1.35",
    "process": "^0.11.10",
    "rxjs": "^7.8.1",
    "stream": "^0.0.3",
    "zod": "^3.23.8"
  },
  "gitHead": "aead187672e1a487b54d0f6b973b6a546e2f7e99"
}<|MERGE_RESOLUTION|>--- conflicted
+++ resolved
@@ -1,10 +1,6 @@
 {
   "name": "@autonomys/auto-drive",
   "packageManager": "yarn@4.2.2",
-<<<<<<< HEAD
-=======
-  "type": "module",
->>>>>>> e4f93160
   "version": "1.0.12",
   "license": "MIT",
   "main": "dist/index.js",
@@ -23,7 +19,7 @@
     "node": ">=20.8.0"
   },
   "scripts": {
-    "build": "rollup -c"
+    "build": "yarn tsc"
   },
   "exports": {
     ".": {
@@ -39,7 +35,6 @@
     "@rollup/plugin-node-resolve": "^15.3.0",
     "@rollup/plugin-typescript": "^12.1.1",
     "@types/mime-types": "^2",
-    "rollup": "^4.28.0",
     "rollup-plugin-jscc": "^2.0.0",
     "rollup-plugin-terser": "^7.0.2",
     "tslib": "^2.8.1",
