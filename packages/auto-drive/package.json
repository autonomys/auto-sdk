--- conflicted
+++ resolved
@@ -3,14 +3,9 @@
   "packageManager": "yarn@4.2.2",
   "version": "1.0.12",
   "license": "MIT",
-<<<<<<< HEAD
-  "main": "dist/index.js",
-=======
-  "type": "module",
->>>>>>> ade7eac4
   "repository": {
-      "type": "git",
-      "url": "https://github.com/autonomys/auto-sdk"
+    "type": "git",
+    "url": "https://github.com/autonomys/auto-sdk"
   },
   "author": {
     "name": "Autonomys",
@@ -23,11 +18,7 @@
     "node": ">=20.8.0"
   },
   "scripts": {
-<<<<<<< HEAD
     "build": "yarn tsc"
-=======
-    "build": "rollup -c"
->>>>>>> ade7eac4
   },
   "exports": {
     ".": {
@@ -43,10 +34,6 @@
     "@rollup/plugin-node-resolve": "^15.3.0",
     "@rollup/plugin-typescript": "^12.1.1",
     "@types/mime-types": "^2",
-<<<<<<< HEAD
-=======
-    "rollup": "^4.28.0",
->>>>>>> ade7eac4
     "rollup-plugin-jscc": "^2.0.0",
     "rollup-plugin-terser": "^7.0.2",
     "tslib": "^2.8.1",
