--- conflicted
+++ resolved
@@ -8,13 +8,8 @@
 ): Promise<ReadableStream<Uint8Array>> => {
   const ignoreBackendEncoding = query.ignoreBackendEncoding ?? true
 
-<<<<<<< HEAD
-  const response = await api.sendRequest(
+  const response = await api.sendDownloadRequest(
     `/downloads/${query.cid}?ignoreEncoding=${ignoreBackendEncoding}`,
-=======
-  const response = await api.sendDownloadRequest(
-    `/objects/${query.cid}/download?ignoreEncoding=${ignoreBackendEncoding}`,
->>>>>>> 694b8c9c
     {
       method: 'GET',
     },
@@ -86,8 +81,7 @@
   }
 }
 export const publicDownloadUrl = (api: AutoDriveApiHandler, cid: string): string => {
-<<<<<<< HEAD
-  return `${api.baseUrl}/objects/${cid}/public`
+  return `${api.downloadBaseUrl}/objects/${cid}/public`
 }
 
 export const downloadStatus = async (
@@ -103,7 +97,4 @@
   }
 
   return response.json() as Promise<{ status: DownloadStatus }>
-=======
-  return `${api.downloadBaseUrl}/objects/${cid}/public`
->>>>>>> 694b8c9c
 }