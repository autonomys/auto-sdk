--- conflicted
+++ resolved
@@ -40,12 +40,8 @@
     "typescript": "^5.6.2"
   },
   "dependencies": {
-<<<<<<< HEAD
     "@autonomys/asynchronous": "workspace:*",
-    "@ipld/dag-pb": "^4.1.2",
-=======
     "@ipld/dag-pb": "^4.1.3",
->>>>>>> e870adce
     "@peculiar/webcrypto": "^1.5.0",
     "@webbuf/blake3": "^3.0.26",
     "@webbuf/fixedbuf": "^3.0.26",
