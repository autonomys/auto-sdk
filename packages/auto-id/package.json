{
  "name": "@autonomys/auto-id",
  "version": "0.1.4",
  "main": "dist/index.js",
  "scripts": {
    "build": "tsc",
    "clean": "rm -rf dist",
    "format": "prettier --write \"src/**/*.ts\"",
    "test": "jest"
  },
  "dependencies": {
    "@autonomys/auto-utils": "^0.1.4",
    "@peculiar/asn1-schema": "^2.3.8",
    "@peculiar/asn1-x509": "^2.3.8",
    "@peculiar/webcrypto": "^1.5.0",
    "@peculiar/x509": "^1.11.0",
    "dotenv": "^16.4.5"
  },
  "devDependencies": {
    "@types/jest": "^29.5.12",
    "@types/node": "^20.12.12",
    "jest": "^29.7.0",
    "ts-jest": "^29.1.4",
    "ts-node": "^10.9.2",
    "typescript": "^5.4.5"
  },
<<<<<<< HEAD
  "repository": {
    "type": "git",
    "url": "https://github.com/subspace/auto-sdk"
  },
  "author": {
    "name": "Autonomys",
    "url": "https://www.autonomys.net"
  }
=======
  "gitHead": "bf1aacdebad697135f8cbcf4a359e7c2a9188e24"
>>>>>>> 9b180bde
}<|MERGE_RESOLUTION|>--- conflicted
+++ resolved
@@ -24,7 +24,6 @@
     "ts-node": "^10.9.2",
     "typescript": "^5.4.5"
   },
-<<<<<<< HEAD
   "repository": {
     "type": "git",
     "url": "https://github.com/subspace/auto-sdk"
@@ -33,7 +32,4 @@
     "name": "Autonomys",
     "url": "https://www.autonomys.net"
   }
-=======
-  "gitHead": "bf1aacdebad697135f8cbcf4a359e7c2a9188e24"
->>>>>>> 9b180bde
 }