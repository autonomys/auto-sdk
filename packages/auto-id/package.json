--- conflicted
+++ resolved
@@ -25,7 +25,6 @@
     "ts-node": "^10.9.2",
     "typescript": "^5.4.5"
   },
-<<<<<<< HEAD
   "repository": {
     "type": "git",
     "url": "https://github.com/subspace/auto-sdk"
@@ -34,7 +33,4 @@
     "name": "Autonomys",
     "url": "https://www.autonomys.net"
   }
-=======
-  "gitHead": "040b7e1835cbdc80a897e37f03579901dbb50243"
->>>>>>> 41524f0f
 }